"""
Update file command implementation.

This module provides the UpdateFile class for updating files based on diff structure.
"""

import os
import logging
import textwrap
from typing import Dict, Any, Optional, List

from src.core.command import Command, CommandTemplate, CommandParameter
from src.core.exceptions import FatalError
from src.core.messages import Message, TextBlock
from src.core.context import Context
from src.utils.files import patch

from textwrap import dedent

# Configure logging
logger = logging.getLogger(__name__)


class UpdateFileCommand(Command):
    """
    Command for updating files based on a diff structure.
    
    Takes a file path as a parameter and a diff structure as data,
    then applies the diff to update the file content. If the diff cannot be applied,
    it falls back to using the model to perform the update.
    """
    
    def template(self) -> CommandTemplate:
        """Command template with parameter definitions"""
        return CommandTemplate(
            name="update_file",
            requires_data=True,
            description=textwrap.dedent("""
                Update a file using a diff structure.
                
                The update_file command modifies an existing file specified by PATH according 
                to the diff provided in STDIN.
                
                The PATH argument can be a relative or absolute path to an existing file.
                
                The diff format is:
                - Lines starting with '-' indicate lines to delete from the original content
                - Lines starting with '+' indicate lines to add
                - Lines starting with ' ' indicate unmodified lines that should match for validation
                
                The line number follows the prefix and precedes the line content.
                For example: '-3 existing line' means delete line 3.
                
                Important rules:
                - A space prefix means that line is not being modified and must match exactly for validation
                - It is invalid to have the same line number with both a space prefix and a '+' or '-' prefix
                - If a consecutive chunk of lines is being updated, the deletions must precede the additions.
            """).strip(),
            parameters=[
                CommandParameter(
                    name="path",
                    description="Path to the file to update",
                    required=True,
                    is_positional=True
                ),
                CommandParameter(
                    name="disable_model_fallback",
                    description="Disable model fallback if diff cannot be applied",
                    required=False,
                    is_positional=False,
                    default=False,
                    long_flag="disable-model-fallback",
                    is_flag=True,
                    hidden=True
                )
            ],
            examples=textwrap.dedent("""
                # Using the new chunk-based diff format:
                ▶update_file path/to/file.py｜@3 Update function name
                - def old_function():
                + def new_function():
                  # rest of the function■
                ✅File updated successfully■
                
                # Using the new chunk-based diff format for port update:
                ▶update_file config.json｜@5 Update port
                - "port": 8080,
                + "port": 9000,■
                ✅File updated successfully■
                
                # Multiple chunks in one diff:
                ▶update_file src/app.js｜@8 Update login function
                - function login() {
                - // Old implementation
                + function login() {
                + // New implementation
                @20 Add error handling
                  }
                + // Add error handling
                + catch(err) {
                +   console.error(err);
                + }■
                ❌Error: No such file or directory■
                

            """).strip()
        )
    
    def _get_system_prompt(self) -> str:
        """Get system prompt for the model with updated instructions"""
        return textwrap.dedent("""
            You are a specialized file updating assistant. Your task is to modify a file based on 
            a diff structure that could not be applied automatically.
            
            1. You have been provided with the current content of a file and a diff that failed to apply.
            2. First, analyze the original error message to identify what went wrong with the diff.
            3. If possible, identify the specific part of the file related to the error and provide that snippet.
            4. Carefully analyze the file content and understand what changes are requested by the diff.
            5. Make only the changes that align with the intent of the diff, preserving everything else.
            6. Use the write_file command to save the updated content.
            
            In your response:
            - ALWAYS start by showing the original error that occurred during the diff application.
            - DO NOT try to explain or interpret why the error occurred until you've shown the error.
            - If applicable, show a small snippet of the file where the error likely occurred to help the user understand the context.
            - Be precise and maintain the original formatting and style of the file.
            - Only make the changes aligned with the intent of the diff.
            - If you cannot determine what changes are needed, explain why.
        """).strip()
    
    def process(self, ctx: Context, args: Dict[str, Any], data: Optional[str] = None) -> str:
        """Process the update file command"""
        # Get the file path from arguments
        file_path = args.get("path")
        if not file_path:
            raise FatalError("No file path provided")
        
        # Get the diff from data
        diff_text = data
        if not diff_text:
            raise FatalError("No diff provided")
        
        # Get shell from context and create small model for updates
        shell = ctx.shell
        model = ctx.select_model("SM")  # Create temporary small model
        
        # First try to apply the diff using the patch function
        logger.info(f"Attempting to apply diff to {file_path}")
        try:
            # Call the patch function which now throws exceptions on failure
            updated_content = patch(file_path, diff_text)
            
            # If we got here, patch succeeded, write the updated content to the file
            workspace = ctx.workspace
            write_result = shell.execute(
                "write_file", 
                parameters={
                    "path": file_path,
                    "workspace": workspace
                },
                data=updated_content
            )
            
            if write_result.success:
                logger.info(f"Successfully applied diff to {file_path}")
                return "✅File updated successfully"
            else:
                return f"❌{write_result.error}"
                
        except FatalError as e:
            if bool(args.get("disable_model_fallback")):
                logger.warning(f"Disabling model fallback: {str(e)}")
                return f"❌{str(e)}"
                
            # If patch failed with a FatalError, fall back to using the model
            error_message = str(e)
            logger.warning(f"Diff application failed: {error_message}. Falling back to model.")

            # Get the original content of the file with line numbers
            read_result = shell.execute("read_file", parameters={"path": file_path, "include_line_numbers": True})
            if not read_result.success:
                return f"❌{read_result.error}"

            file_content = read_result.result

            # Import the escaping function from messages.py
            from src.core.messages import _escape_special_chars

            # Escape the file content to avoid issues with special characters
            escaped_file_content = _escape_special_chars(file_content)
<<<<<<< HEAD
            
            # Build the initial message with file content and diff
            initial_message = dedent(
                f"""
                I need to update the file at '{file_path}' with this diff that couldn't be applied automatically:
                {diff_text}

                Applying the diff previously failed with the following error: 
                {error_message}
                
                Here is the current content of the file:
                {escaped_file_content}

                Please make the necessary changes aligned with the intent of the diff and use the write_file command to save the updated content.

                Do the following after you are done - 
                - Say <Successfully updated file>, explain what changes you made, and also describe the original diff command failure
                - If you weren't able to update the file, explain why.
                """
=======

            # Build the initial message with file content, diff, and original error message
            initial_message = (
                f"I need to update the file at '{file_path}' with this diff that couldn't be applied automatically:\n\n{diff_text}\n\n" + \
                f"The automatic diff application failed with this error:\n\n```\n{error_message}\n```\n\n" + \
                f"Here is the current content of the file:\n\n{escaped_file_content}\n\n" + \
                f"First, please acknowledge the original error and identify any relevant portions of the file related to it. " + \
                f"Then make the necessary changes aligned with the intent of the diff and use the write_file command to save the updated content. " + \
                f"Once done, say <Successfully updated file> if you were successful, else say that you failed to update the file."
>>>>>>> 138b3fc4
            )
            
            # Create messages
            user_msg = Message(role="user")
            user_msg.add_content(TextBlock(_escape_special_chars(initial_message)))
            messages = [user_msg]
            
            # Process the message with the model - only allowing write_file command
            system_prompt = self._get_system_prompt()
            return model.process(
                system=system_prompt,
                messages=messages,
                commands=["write_file"],
                auto_execute_commands=True
            ).text()
        
<|MERGE_RESOLUTION|>--- conflicted
+++ resolved
@@ -188,7 +188,6 @@
 
             # Escape the file content to avoid issues with special characters
             escaped_file_content = _escape_special_chars(file_content)
-<<<<<<< HEAD
             
             # Build the initial message with file content and diff
             initial_message = dedent(
@@ -208,17 +207,6 @@
                 - Say <Successfully updated file>, explain what changes you made, and also describe the original diff command failure
                 - If you weren't able to update the file, explain why.
                 """
-=======
-
-            # Build the initial message with file content, diff, and original error message
-            initial_message = (
-                f"I need to update the file at '{file_path}' with this diff that couldn't be applied automatically:\n\n{diff_text}\n\n" + \
-                f"The automatic diff application failed with this error:\n\n```\n{error_message}\n```\n\n" + \
-                f"Here is the current content of the file:\n\n{escaped_file_content}\n\n" + \
-                f"First, please acknowledge the original error and identify any relevant portions of the file related to it. " + \
-                f"Then make the necessary changes aligned with the intent of the diff and use the write_file command to save the updated content. " + \
-                f"Once done, say <Successfully updated file> if you were successful, else say that you failed to update the file."
->>>>>>> 138b3fc4
             )
             
             # Create messages
