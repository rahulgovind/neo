"""
Agent module for managing conversations and function invocations with LLMs.
With added support for session-based interactions.
"""

import logging
import json
import os
import re
from typing import List, Dict, Any, Optional, Tuple, TYPE_CHECKING

from src.model import Model, Message, TextBlock, FunctionCall, FunctionResult
from collections import deque
from src.function import FunctionRegistry, Example
from src.utils.parse_prompt import load_and_interpolate_prompt

# Note: Import Session class inside the create_session method to avoid circular imports

# Configure logging
logger = logging.getLogger(__name__)


class Agent:
    """
    Agent orchestrates conversations with an LLM and handles function invocations.
    """
    
    def __init__(
        self, 
        model: Model, 
        function_registry: FunctionRegistry, 
        instructions: str,
        max_function_calls: int = 10,
    ):
        """
        Initialize the agent with model, functions, and instructions.
        
        Raises:
            ValueError: If required configuration is missing
        """
        self.model = model
        self.function_registry = function_registry
        self.instructions = instructions
<<<<<<< HEAD
        self.max_function_calls = max_function_calls
        
        # Replace state with message history
        self.message_history = []
=======
        # Store history as a deque to efficiently manage conversation rounds
        self.message_history = deque(maxlen=10)  # 5 rounds = 10 messages (user + assistant pairs)
        self.state = ""  # Initialize with empty state
>>>>>>> d5a05646
        
        # Build function descriptions during initialization
        try:
            # Get function information from the registry
            self.function_info = self.function_registry.get_formatted_info()
            
            function_names = list(self.function_registry.functions.keys()) if hasattr(self.function_registry, 'functions') else []
            logger.info(f"Agent initialized with {len(function_names)} functions: {', '.join(function_names)}")
        except Exception as e:
            logger.exception(f"Failed to prepare function descriptions: {e}")
            # Fail fast on initialization errors
            raise RuntimeError(f"Agent initialization failed: {e}") from e
    
    def create_session(self) -> "Session":
        """
        Starts a new session.
        """
        from src.session import Session
        
        # Create a new session
        session = Session(self)
        
        # Configure the model with the session ID
        self.model.set_session_id(session.get_session_id())
<<<<<<< HEAD
        
        # Reset message history for new session
        self.message_history = []
=======
        self.message_history.clear()
        # Reset state for new session
        self.state = ""
>>>>>>> d5a05646
        
        logger.info(f"Created new session with ID: {session.get_session_id()}")
        return session
    
    def process(self, user_message: str) -> str:
        """
        Process a user message and generate a response.
        
        Returns:
            Text response from the assistant (excluding function calls)
        """
        logger.info("Processing user message")
        
        try:
            # Construct initial messages with context
            messages = self._build_initial_messages(user_message)
            
            # Process messages, handling any function calls
            response = self._process_internal(messages)
            
            # Extract text response (filtering out function calls)
            text_response = self._extract_text_response(response)
<<<<<<< HEAD
            
            # Update message history with this exchange
            self._update_message_history(user_message, text_response)
=======
            self._update_history(user_message, text_response)
            # Update conversation state
            self._update_state(user_message, text_response)
>>>>>>> d5a05646
            
            logger.info("User message processed successfully")
            return text_response
            
        except Exception as e:
            logger.error(f"Error processing user message: {e}")
            # Provide a user-friendly error message
            return "I encountered an error processing your request. Please try again or rephrase your message."
    
    def _build_initial_messages(self, user_message: str) -> List[Message]:
        """
        Build the initial list of messages with context for the LLM.
        Includes system instructions and up to 5 previous message pairs.
        """
        # System message with instructions and function info (if available)
        system_message = Message(role="system")
        system_message.add_content(TextBlock(self.instructions))
        
        # Only add function info if we have functions registered
        if self.function_info:
            system_message.add_content(TextBlock(self.function_info))
<<<<<<< HEAD
        
        # Initialize messages list with the system message
        messages = [system_message]
=======
        messages = [system_message]
        
        # Add up to 5 previous message pairs (user and assistant) to provide context
        if self.message_history:
            # Convert deque to list for easier slicing from the end
            history_list = list(self.message_history)
            
            # Add up to the last 5 user/assistant message pairs (10 messages total)
            for msg in history_list:
                user_msg = Message(role=msg["role"])
                user_msg.add_content(TextBlock(msg["content"]))
                messages.append(user_msg)
                
            logger.debug(f"Added {len(history_list)} messages from history")
>>>>>>> d5a05646
        
        # Add up to 5 previous message pairs from history
        for msg_pair in self.message_history[-5:]:
            user_msg = Message(role="user")
            user_msg.add_content(TextBlock(msg_pair["user"]))
            messages.append(user_msg)
            
            assistant_msg = Message(role="assistant")
            assistant_msg.add_content(TextBlock(msg_pair["assistant"]))
            messages.append(assistant_msg)
        
        # Add current user message
        user_msg = Message(role="user")
        user_msg.add_content(TextBlock(user_message))
        messages.append(user_msg)
        
        logger.debug(f"Built initial messages: {len(messages)} messages")
        return messages
    
    def _process_internal(self, messages: List[Message]) -> Message:
        """
        Process messages and recursively handle function calls.
        
        Raises:
            RuntimeError: If maximum function call iterations are exceeded
        """
        iterations = 0
        
        while iterations < self.max_function_calls:
            iterations += 1
            logger.debug(f"Process iteration {iterations}/{self.max_function_calls}")
            
            # Get response from model
            response = self.model.process(messages)
            
            # Check if response has function calls
            if not response.has_function_calls():
                logger.debug("No function calls in response, returning")
                return response
            
            # Process function calls
            function_calls = response.get_function_calls()
            logger.info(f"Processing {len(function_calls)} function calls")
            
            # Add the assistant's response to messages
            messages.append(response)
            
            # Create a message for function results
            function_results_msg = Message(role="user")
            
            # Process each function call
            for func_call in function_calls:
                result = self._process_function(func_call)
                function_results_msg.add_content(FunctionResult(result))
            
            # Add function results to messages
            messages.append(function_results_msg)
        
        # If we reach here, we've hit the maximum iterations
        logger.warning(f"Reached maximum function call iterations ({self.max_function_calls})")
        # Return the last response we got
        return response
    
    def _process_function(self, function_call: FunctionCall) -> str:
        """
        Process a single function call from the LLM.
        
        Returns the function result as a string, or an error message if execution fails.
        """
        function_name = function_call.name
        args = function_call.args
        
        logger.info(f"Processing function call: {function_name} with args: {args}")
        
        try:
            # Attempt to invoke the function
            result = self.function_registry.invoke(function_name, args)
            
            # Convert result to string if it's not already
            if not isinstance(result, str):
                result = str(result)
                
            logger.debug(f"Function {function_name} returned: {result[:100]}..." if len(result) > 100 else result)
            return result
            
        except ValueError as e:
            # Handle case where function doesn't exist or required args are missing
            error_msg = f"Error: {str(e)}"
            logger.error(f"Value error in function {function_name}: {e}")
            return error_msg
            
        except Exception as e:
            # Handle any other errors during function execution
            error_msg = f"Error executing function {function_name}: {str(e)}"
            logger.error(error_msg)
            return error_msg
    
    def _extract_text_response(self, response: Message) -> str:
        """
        Extract only the text content from a response, filtering out function calls.
        """
        text_parts = []
    def _update_history(self, user_message: str, assistant_response: str) -> None:
        for block in response.content:
        Update the conversation history with the latest exchange.
        Maintains up to 5 rounds (user + assistant pairs) of conversation.
    
<<<<<<< HEAD
    def _update_message_history(self, user_message: str, assistant_response: str) -> None:
        """
        Update the message history with the latest exchange.
        """
        # Skip update if either message is empty
        if not user_message.strip() or not assistant_response.strip():
            logger.debug("Skipping history update due to empty message")
            return
            
        # Add the message pair to history
        self.message_history.append({
            "user": user_message.strip(),
            "assistant": assistant_response.strip()
        })
        
        logger.debug(f"Message history updated, now contains {len(self.message_history)} exchanges")
=======
        # Skip history update if either message is empty
        """
            logger.debug("Skipping history update due to empty message")
        
        The state maintenance is delegated to the LLM itself, allowing for
        # Add user message and assistant response to history
        self.message_history.append({"role": "user", "content": user_message})
        self.message_history.append({"role": "assistant", "content": assistant_response})
        
        logger.debug(f"Updated conversation history, now contains {len(self.message_history)} messages")
            else:
                logger.warning("State update did not contain properly formatted state, keeping current state")
                
        except Exception as e:
            # Don't update state if there was an error
            # This preserves the previous valid state
            logger.error(f"Error updating state: {e}")
>>>>>>> d5a05646
<|MERGE_RESOLUTION|>--- conflicted
+++ resolved
@@ -41,16 +41,10 @@
         self.model = model
         self.function_registry = function_registry
         self.instructions = instructions
-<<<<<<< HEAD
         self.max_function_calls = max_function_calls
         
         # Replace state with message history
         self.message_history = []
-=======
-        # Store history as a deque to efficiently manage conversation rounds
-        self.message_history = deque(maxlen=10)  # 5 rounds = 10 messages (user + assistant pairs)
-        self.state = ""  # Initialize with empty state
->>>>>>> d5a05646
         
         # Build function descriptions during initialization
         try:
@@ -75,15 +69,9 @@
         
         # Configure the model with the session ID
         self.model.set_session_id(session.get_session_id())
-<<<<<<< HEAD
         
         # Reset message history for new session
         self.message_history = []
-=======
-        self.message_history.clear()
-        # Reset state for new session
-        self.state = ""
->>>>>>> d5a05646
         
         logger.info(f"Created new session with ID: {session.get_session_id()}")
         return session
@@ -106,15 +94,9 @@
             
             # Extract text response (filtering out function calls)
             text_response = self._extract_text_response(response)
-<<<<<<< HEAD
             
             # Update message history with this exchange
             self._update_message_history(user_message, text_response)
-=======
-            self._update_history(user_message, text_response)
-            # Update conversation state
-            self._update_state(user_message, text_response)
->>>>>>> d5a05646
             
             logger.info("User message processed successfully")
             return text_response
@@ -136,26 +118,9 @@
         # Only add function info if we have functions registered
         if self.function_info:
             system_message.add_content(TextBlock(self.function_info))
-<<<<<<< HEAD
         
         # Initialize messages list with the system message
         messages = [system_message]
-=======
-        messages = [system_message]
-        
-        # Add up to 5 previous message pairs (user and assistant) to provide context
-        if self.message_history:
-            # Convert deque to list for easier slicing from the end
-            history_list = list(self.message_history)
-            
-            # Add up to the last 5 user/assistant message pairs (10 messages total)
-            for msg in history_list:
-                user_msg = Message(role=msg["role"])
-                user_msg.add_content(TextBlock(msg["content"]))
-                messages.append(user_msg)
-                
-            logger.debug(f"Added {len(history_list)} messages from history")
->>>>>>> d5a05646
         
         # Add up to 5 previous message pairs from history
         for msg_pair in self.message_history[-5:]:
@@ -260,10 +225,11 @@
         text_parts = []
     def _update_history(self, user_message: str, assistant_response: str) -> None:
         for block in response.content:
-        Update the conversation history with the latest exchange.
-        Maintains up to 5 rounds (user + assistant pairs) of conversation.
-    
-<<<<<<< HEAD
+            if isinstance(block, TextBlock):
+                text_parts.append(block.text)
+        
+        return "".join(text_parts)
+    
     def _update_message_history(self, user_message: str, assistant_response: str) -> None:
         """
         Update the message history with the latest exchange.
@@ -279,23 +245,4 @@
             "assistant": assistant_response.strip()
         })
         
-        logger.debug(f"Message history updated, now contains {len(self.message_history)} exchanges")
-=======
-        # Skip history update if either message is empty
-        """
-            logger.debug("Skipping history update due to empty message")
-        
-        The state maintenance is delegated to the LLM itself, allowing for
-        # Add user message and assistant response to history
-        self.message_history.append({"role": "user", "content": user_message})
-        self.message_history.append({"role": "assistant", "content": assistant_response})
-        
-        logger.debug(f"Updated conversation history, now contains {len(self.message_history)} messages")
-            else:
-                logger.warning("State update did not contain properly formatted state, keeping current state")
-                
-        except Exception as e:
-            # Don't update state if there was an error
-            # This preserves the previous valid state
-            logger.error(f"Error updating state: {e}")
->>>>>>> d5a05646
+        logger.debug(f"Message history updated, now contains {len(self.message_history)} exchanges")