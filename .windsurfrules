--- conflicted
+++ resolved
@@ -3,7 +3,6 @@
   - NEVER check in this file to git.
   - Maintain tasks as a concise list of TODO items that accurately capture key requirements.
   - Group related TODO items in sublists when appropriate.
-<<<<<<< HEAD
   - Include timestamp in format "month day, hour:minute AM/PM" (e.g., "Apr 24, 11:05 PM")
   - "[x]" means completed. "[*]" means in progress. "[ ]" means not started.
 Example: 
@@ -13,22 +12,11 @@
   - [ ] TODO: Subtask 1 (Last updated at: Apr 24, 11:05 PM)
 ```
 - Update the file with each new user request and as progress is made.
-- Keep at most 3 completed items per list level.
-- Remove items if user confirms they are no longer needed.
 - You may add new items to this list as you discover more tasks based on your learnings. Only add concrete tasks that need to be done to achieve the user's request. Do not add items like future improvements.
-=======
-  - Include timestamp in format "month day, hour:minute AM/PM" (e.g., "Apr 24, 11:05 PM").
-Example: 
-```
-- [ ] TODO: Task 1 (Last updated at: Apr 24, 11:05 PM)
-- [ ] TODO: Task 2 (Last updated at: Apr 24, 11:05 PM)
-  - [ ] TODO: Subtask 1 (Last updated at: Apr 24, 11:05 PM)
-```
-- Update the file with each new user request and as progress is made.
+
 VERY VERY IMPORTANT: Keep at most three completed items per list level. 
 - For example, if subtasks 1-4 have completed then remove subtask 1.
 - Remove items if user confirms they are no longer needed.
->>>>>>> a02611ce
 
 ---
 
